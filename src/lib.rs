--- conflicted
+++ resolved
@@ -1,6 +1,3 @@
 pub mod kalman;
-<<<<<<< HEAD
-=======
 pub mod measurement;
->>>>>>> a848aee5
 pub mod system;