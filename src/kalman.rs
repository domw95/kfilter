use std::usize;

use nalgebra::{RealField, SMatrix, SVector};

use crate::{
    measurement::Measurement,
    system::{LinearSystemNoInput, System},
};

/// Representation of Kalman filter
#[derive(Debug)]
struct Kalman<T, const N: usize, const U: usize, S> {
    /// Covariance
    pub P: SMatrix<T, N, N>,
    /// The associated system
    pub system: S,
}

impl<T: RealField + Copy, const N: usize, const U: usize, S: System<T, N, U>> Kalman<T, N, U, S> {
    pub fn predict(&mut self) {
        self.system.step();
        let F = self.system.transition();
        self.P = F * self.P * F.transpose() + self.system.covariance();
    }

    pub fn predict_with_input(&mut self, u: SVector<T, U>) {
        self.system.step_with_input(u);
        let F = self.system.transition();
        self.P = F * self.P * F.transpose() + self.system.covariance();
    }

    pub fn new(system: S) -> Self {
        Kalman {
            P: SMatrix::zeros(),
            system,
        }
    }
}

<<<<<<< HEAD
trait KalmanUpdate<T, const N: usize, const M: usize> {
    fn update(&mut self, measurement: &Measurement<T, N, M>);
=======
trait KalmanUpdate<T, const N: usize, const M: usize, ME: Measurement<T, N, M>> {
    fn update(&mut self, measurement: &ME);
>>>>>>> e0f93971
}

impl<
        T: RealField + Copy,
        const N: usize,
        const M: usize,
        const U: usize,
        S: System<T, N, U>,
        ME: Measurement<T, N, M>,
    > KalmanUpdate<T, N, M, ME> for Kalman<T, N, U, S>
{
    fn update(&mut self, measurement: &ME) {
        let H_transpose = measurement.observation().transpose();
        // innovation
        let y = measurement.innovation(self.system.state());
        // innovation covariance
        let S = measurement.observation() * self.P * H_transpose + measurement.covariance();
        // Optimal gain
        let K = self.P * H_transpose * S.try_inverse().unwrap();
        // state update
        *self.system.state_mut() += K * y;
        // covariance update
        self.P = (SMatrix::identity() - K * measurement.observation()) * self.P;
    }
}

type KalmanLinearNoInput<T, const N: usize> = Kalman<T, N, 0, LinearSystemNoInput<T, N>>;

impl<T: RealField + Copy, const N: usize> KalmanLinearNoInput<T, N> {
    pub fn new_linear_no_input(F: SMatrix<T, N, N>, Q: SMatrix<T, N, N>) -> Self {
        Kalman::new(LinearSystemNoInput::new(F, Q, SMatrix::zeros()))
    }
}

#[cfg(test)]
mod tests {
    use nalgebra::{Matrix1x2, Matrix2, SMatrix, Vector1, Vector2};

    use crate::measurement::Measurement;

    use super::{KalmanLinearNoInput, KalmanUpdate};

<<<<<<< HEAD
    #[test]
    fn different_measurments() {
        let mut kf = KalmanLinearNoInput::new_linear_no_input(
            Matrix2::new(1.0, 0.1, 0.0, 1.0),
            SMatrix::identity(),
        );
        let m1 = Measurement {
            z: Vector1::new(5.0),
            H: Matrix1x2::new(1.0, 0.0),
            R: SMatrix::identity(),
        };
        let m2 = Measurement {
            z: Vector2::new(5.0, 1.4),
            H: Matrix2::identity(),
            R: SMatrix::identity(),
        };
        kf.predict();
        kf.update(&m1);
        kf.predict();
        kf.update(&m2);
    }
=======
    // #[test]
    // fn different_measurments() {
    //     let mut kf = KalmanLinearNoInput::new_linear_no_input(
    //         Matrix2::new(1.0, 0.1, 0.0, 1.0),
    //         SMatrix::identity(),
    //     );
    //     let m1 = Measurement {
    //         z: Vector1::new(5.0),
    //         H: Matrix1x2::new(1.0, 0.0),
    //         R: SMatrix::identity(),
    //     };
    //     let m2 = Measurement {
    //         z: Vector2::new(5.0, 1.4),
    //         H: Matrix2::identity(),
    //         R: SMatrix::identity(),
    //     };
    //     kf.predict();
    //     kf.update(&m1);
    //     kf.predict();
    //     kf.update(&m2);
    // }

    // #[test]
    // fn const_velocity() {
    //     // Example usage with position and velocity states and measured position
    //     // Model assumes constant velocity

    //     // Timestep
    //     let dt = 0.1;
    //     let F = Matrix2::new(1.0, 0.1, 0.0, 1.0);
    //     let Q = Matrix2::identity();
    //     let H = Matrix1x2::new(1.0, 0.0);
    //     let R = Matrix1::identity() * 0.5;
    //     let mut kalman = Kalman::new(F, Q, H, R);

    //     // Create a random number generator (using rand_distr crate)
    //     let position_error = Normal::new(0.0, 1.0).unwrap();
    //     let mut rng = rand::thread_rng();

    //     // set initial state and covariance
    //     kalman.x = Vector2::new(position_error.sample(&mut rng), 0.0);
    //     kalman.P = Q;

    //     // Record state evolution
    //     const T: usize = 40;
    //     const VELOCITY: f64 = 1.0;
    //     let positions = (0..T).map(|t| (t as f64) * VELOCITY).collect::<Vec<f64>>();
    //     let mut measured = Vec::with_capacity(T);
    //     let mut predicted = Vec::with_capacity(T);
    //     let mut updated = Vec::with_capacity(T);
    //     let mut covariance = Vec::with_capacity(T);

    //     // iterate though time in seconds
    //     for position in &positions {
    //         // The noise corrupted measurement
    //         let measurement = position + position_error.sample(&mut rng);
    //         measured.push(measurement);
    //         // kalman predict and update
    //         kalman.predict();
    //         predicted.push(kalman.x.x);
    //         kalman.update(&Matrix1::new(measurement));
    //         updated.push(kalman.x.x);
    //         covariance.push(kalman.P.m11);
    //     }

    //     let root = SVGBackend::new("plots/kf1.svg", (640, 480)).into_drawing_area();
    //     root.fill(&WHITE);
    //     let mut chart = ChartBuilder::on(&root)
    //         .caption("KF Position Estimate 1", ("sans-serif", 30).into_font())
    //         .margin(5)
    //         .x_label_area_size(30)
    //         .y_label_area_size(30)
    //         .build_cartesian_2d(0f32..(T as f32), 0f32..(T as f32))
    //         .unwrap();

    //     chart.configure_mesh().draw().unwrap();

    //     chart
    //         .draw_series(LineSeries::new(
    //             (0..T).zip(positions).map(|(t, x)| (t as f32, x as f32)),
    //             &BLACK,
    //         ))
    //         .unwrap()
    //         .label("Real")
    //         .legend(|(x, y)| PathElement::new(vec![(x, y), (x + 20, y)], &BLACK));

    //     chart
    //         .draw_series(LineSeries::new(
    //             (0..T).zip(measured).map(|(t, x)| (t as f32, x as f32)),
    //             &RED,
    //         ))
    //         .unwrap()
    //         .label("Measured")
    //         .legend(|(x, y)| PathElement::new(vec![(x, y), (x + 20, y)], &RED));

    //     chart
    //         .draw_series(LineSeries::new(
    //             (0..T).zip(predicted).map(|(t, x)| (t as f32, x as f32)),
    //             &GREEN,
    //         ))
    //         .unwrap()
    //         .label("Predicted")
    //         .legend(|(x, y)| PathElement::new(vec![(x, y), (x + 20, y)], &GREEN));

    //     chart
    //         .draw_series(LineSeries::new(
    //             (0..T).zip(updated).map(|(t, x)| (t as f32, x as f32)),
    //             &BLUE,
    //         ))
    //         .unwrap()
    //         .label("Updated")
    //         .legend(|(x, y)| PathElement::new(vec![(x, y), (x + 20, y)], &BLUE));

    //     chart
    //         .configure_series_labels()
    //         .background_style(&WHITE.mix(0.8))
    //         .border_style(&BLACK)
    //         .draw()
    //         .unwrap();

    //     root.present().unwrap();
    // }
>>>>>>> e0f93971
}<|MERGE_RESOLUTION|>--- conflicted
+++ resolved
@@ -37,13 +37,8 @@
     }
 }
 
-<<<<<<< HEAD
-trait KalmanUpdate<T, const N: usize, const M: usize> {
-    fn update(&mut self, measurement: &Measurement<T, N, M>);
-=======
 trait KalmanUpdate<T, const N: usize, const M: usize, ME: Measurement<T, N, M>> {
     fn update(&mut self, measurement: &ME);
->>>>>>> e0f93971
 }
 
 impl<
@@ -86,29 +81,6 @@
 
     use super::{KalmanLinearNoInput, KalmanUpdate};
 
-<<<<<<< HEAD
-    #[test]
-    fn different_measurments() {
-        let mut kf = KalmanLinearNoInput::new_linear_no_input(
-            Matrix2::new(1.0, 0.1, 0.0, 1.0),
-            SMatrix::identity(),
-        );
-        let m1 = Measurement {
-            z: Vector1::new(5.0),
-            H: Matrix1x2::new(1.0, 0.0),
-            R: SMatrix::identity(),
-        };
-        let m2 = Measurement {
-            z: Vector2::new(5.0, 1.4),
-            H: Matrix2::identity(),
-            R: SMatrix::identity(),
-        };
-        kf.predict();
-        kf.update(&m1);
-        kf.predict();
-        kf.update(&m2);
-    }
-=======
     // #[test]
     // fn different_measurments() {
     //     let mut kf = KalmanLinearNoInput::new_linear_no_input(
@@ -231,5 +203,4 @@
 
     //     root.present().unwrap();
     // }
->>>>>>> e0f93971
 }